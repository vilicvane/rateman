--- conflicted
+++ resolved
@@ -22,13 +22,9 @@
   },
   "devDependencies": {
     "@mufan/code": "^0.2.16",
-<<<<<<< HEAD
-    "@mufan/eslint-plugin": "^0.1.77",
+    "@mufan/eslint-plugin": "^0.1.78",
     "@types/jest": "^29.5.1",
     "@types/node": "^20.1.3",
-=======
-    "@mufan/eslint-plugin": "^0.1.78",
->>>>>>> 8902de3a
     "eslint": "^8.40.0",
     "jest": "^29.5.0",
     "prettier": "^2.8.8",
